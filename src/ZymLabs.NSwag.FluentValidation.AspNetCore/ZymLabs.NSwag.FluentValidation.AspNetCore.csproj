<Project Sdk="Microsoft.NET.Sdk">

    <PropertyGroup>
      <TargetFrameworks>net6.0;net7.0;net8.0</TargetFrameworks>
      <Description>Use FluentValidation rules to define validation requirements for NSwag Swagger/OpenAPI schema.</Description>
<<<<<<< HEAD
      <Copyright>Copyright (c) 2023 Zym Labs LLC</Copyright>
      <PackageLicenseUrl>https://raw.githubusercontent.com/zymlabs/nswag-fluentvalidation/master/LICENSE</PackageLicenseUrl>
=======
      <Copyright>Copyright (c) 2024 Zym Labs LLC</Copyright>
      <PackageLicenseExpression>MIT</PackageLicenseExpression>
>>>>>>> a4565b46
      <RepositoryUrl>https://github.com/zymlabs/nswag-fluentvalidation.git</RepositoryUrl>
      <RepositoryType>git</RepositoryType>
      <PackageTags>nswag; fluentvalidation; swagger; aspnetcore</PackageTags>
      <LangVersion>10</LangVersion>
      <Nullable>enable</Nullable>
      <GenerateDocumentationFile>true</GenerateDocumentationFile>
    </PropertyGroup>
    
    <ItemGroup>
    </ItemGroup>

    <PropertyGroup Condition=" '$(Configuration)' == 'Debug' ">
      <DocumentationFile>bin\Debug\ZymLabs.NSwag.FluentValidation.AspNetCore.xml</DocumentationFile>
    </PropertyGroup>

    <PropertyGroup Condition=" '$(Configuration)' == 'Release' ">
      <DocumentationFile>bin\Release\ZymLabs.NSwag.FluentValidation.AspNetCore.xml</DocumentationFile>
    </PropertyGroup>

    <ItemGroup>
      <FrameworkReference Include="Microsoft.AspNetCore.App" />
      <PackageReference Include="System.Text.Encodings.Web" Version="8.0.0" />
    </ItemGroup>

    <ItemGroup>
      <ProjectReference Include="..\ZymLabs.NSwag.FluentValidation\ZymLabs.NSwag.FluentValidation.csproj" />
    </ItemGroup>

</Project><|MERGE_RESOLUTION|>--- conflicted
+++ resolved
@@ -1,15 +1,10 @@
 <Project Sdk="Microsoft.NET.Sdk">
 
     <PropertyGroup>
-      <TargetFrameworks>net6.0;net7.0;net8.0</TargetFrameworks>
+      <TargetFramework>netstandard2.0</TargetFramework>
       <Description>Use FluentValidation rules to define validation requirements for NSwag Swagger/OpenAPI schema.</Description>
-<<<<<<< HEAD
-      <Copyright>Copyright (c) 2023 Zym Labs LLC</Copyright>
-      <PackageLicenseUrl>https://raw.githubusercontent.com/zymlabs/nswag-fluentvalidation/master/LICENSE</PackageLicenseUrl>
-=======
       <Copyright>Copyright (c) 2024 Zym Labs LLC</Copyright>
       <PackageLicenseExpression>MIT</PackageLicenseExpression>
->>>>>>> a4565b46
       <RepositoryUrl>https://github.com/zymlabs/nswag-fluentvalidation.git</RepositoryUrl>
       <RepositoryType>git</RepositoryType>
       <PackageTags>nswag; fluentvalidation; swagger; aspnetcore</PackageTags>
@@ -30,7 +25,7 @@
     </PropertyGroup>
 
     <ItemGroup>
-      <FrameworkReference Include="Microsoft.AspNetCore.App" />
+      <PackageReference Include="Microsoft.AspNetCore.Http.Abstractions" Version="2.2.0" />
       <PackageReference Include="System.Text.Encodings.Web" Version="8.0.0" />
     </ItemGroup>
 
